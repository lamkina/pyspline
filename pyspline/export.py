# Standard Python modules
from typing import List, Optional, TextIO

# External modules
import numpy as np

# Local modules
from .bspline import BSplineCurve, BSplineSurface
from .customTypes import GEOTYPE
from .operations import computeSurfaceNormals


def writeTecplot1D(
    handle: TextIO,
    name: str,
    data: np.ndarray,
    variables: List[str] = ["CoordinateX", "CoordinateY", "CoordinateZ"],
    solution_time: Optional[int] = None,
):
    """A Generic function to write a 1D data zone to a tecplot file.

    Parameters
    ----------
    handle : file handle
        Open file handle
    name : str
        Name of the zone to use
    data : array of size (N, ndim)
        1D array of data to write to file
    solution_time : float
        Solution time to write to the file. This could be a fictitious time to
        make visualization easier in tecplot.
    """
    ni = data.shape[0]
    ndim = data.shape[1]

    if len(variables) != ndim:
        raise ValueError("The length of the variables must equal the dimensionality of the data.")

    _writeTecplotHeader(handle, name, solution_time, variables, ni)

    for i in range(ni):
        for idim in range(ndim):
            handle.write(f"{data[i, idim]} ")
        handle.write("\n")


def writeTecplot2D(
    handle: TextIO,
    name: str,
    data: np.ndarray,
    variables: List[str] = ["CoordinateX", "CoordinateY", "CoordinateZ"],
    solution_time=None,
):
    """A Generic function to write a 2D data zone to a tecplot file.

    Parameters
    ----------
    handle : file handle
        Open file handle
    name : str
        Name of the zone to use
    data : 2D np array of size (nx, ny, ndim)
        2D array of data to write to file
    SolutionTime : float
        Solution time to write to the file. This could be a fictitious time to
        make visualization easier in tecplot.
    """
    ni = data.shape[0]
    nj = data.shape[1]
    ndim = data.shape[2]

    if len(variables) != ndim:
        raise ValueError("The length of the variables must equal the dimensionality of the data.")

    _writeTecplotHeader(handle, name, solution_time, variables, ni, nj)

    for j in range(nj):
        for i in range(ni):
            for idim in range(ndim):
                handle.write(f"{data[i, j, idim]} " % (data[i, j, idim]))
            handle.write("\n")


def writeTecplot3D(
    handle: TextIO,
    name: str,
    data: np.ndarray,
    variables: List[str] = ["CoordinateX", "CoordinateY", "CoordinateZ"],
    solution_time=None,
):
    """A Generic function to write a 3D data zone to a tecplot file.

    Parameters
    ----------
    handle : file handle
        Open file handle
    name : str
        Name of the zone to use
    data : 3D np array of size (nx, ny, nz, ndim)
        3D array of data to write to file
    SolutionTime : float
        Solution time to write to the file. This could be a fictitious time to
        make visualization easier in tecplot.
    """
    ni = data.shape[0]
    nj = data.shape[1]
    nk = data.shape[2]
    ndim = data.shape[3]

    if len(variables) != ndim:
        raise ValueError("The length of the variables must equal the dimensionality of the data.")

<<<<<<< HEAD
    _writeTecplotHeader(handle, name, solution_time, variables, ni, nj, nk)
=======
def writeTecplotNormals(fileName, name, data, solutionTime=None):
    """A Generic function to write a 2D data zone to a tecplot file.

    Parameters
    ----------
    handle : file handle
        Open file handle
    name : str
        Name of the zone to use
    data : 2D np array of size (nx, ny, ndim)
        2D array of data to write to file
    SolutionTime : float
        Solution time to write to the file. This could be a fictitious time to
        make visualization easier in tecplot.
    """
    handle = open(fileName, "w")
    nx = data.shape[0]
    ny = data.shape[1]
    nz = data.shape[2]
    ndim = data.shape[3]

    handle.write('VARIABLES = "CoordinateX", "CoordinateY", "CoordinateZ", "NormX", "NormY", "NormZ"\n')
    handle.write(f'Zone T="{name}" I={nx} J={ny} K={nz}\n')
    if solutionTime is not None:
        handle.write(f"SOLUTIONTIME={solutionTime}\n")
    handle.write("DATAPACKING=POINT\n")
    for k in range(nz):
        for j in range(ny):
            for i in range(nx):
                for idim in range(ndim):
                    handle.write("%20.16g " % (data[i, j, k, idim]))
                handle.write("\n")


def _writeHeader(f, ndim):
    """Write tecplot zone header depending on spatial dimension"""
    if ndim == 1:
        f.write('VARIABLES = "CoordinateX"\n')
    elif ndim == 2:
        f.write('VARIABLES = "CoordinateX", "CoordinateY"\n')
    else:
        f.write('VARIABLES = "CoordinateX", "CoordinateY", "CoordinateZ"\n')

>>>>>>> 393d4c2e

    for k in range(nk):
        for j in range(nj):
            for i in range(ni):
                for idim in range(ndim):
                    handle.write(f"{data[i, j, k, idim]} ")
                handle.write("\n")


def _writeTecplotHeader(
    handle: TextIO,
    zone_name: str,
    solution_time: int,
    variables: List[str],
    ni: Optional[int] = None,
    nj: Optional[int] = None,
    nk: Optional[int] = None,
):
    """Write tecplot variable header"""
    var_str = ", ".join([f'"{var}"' for var in variables])
    handle.write(f"VARIABLES = {var_str}\n")

    zone_dim_str = ""
    if ni is not None:
        zone_dim_str += f"I={ni} "
    if nj is not None:
        zone_dim_str += f"J={nj} "
    if nk is not None:
        zone_dim_str += f"K={nk} "

    handle.write(f'Zone T="{zone_name}" {zone_dim_str}\n')

    if solution_time is not None:
        handle.write(f"SOLUTIONTIME={solution_time}\n")

    handle.write("DATAPACKING=POINT\n")


def writeSurfaceDirections(surf: BSplineSurface, file: str, isurf: int):
    if surf.nCtlu >= 3 and surf.nCtlv >= 3:
        data = np.zeros((4, surf.nDim))
        data[0] = surf.ctrlPnts[1, 2]
        data[1] = surf.ctrlPnts[1, 1]
        data[2] = surf.ctrlPnts[2, 1]
        data[3] = surf.ctrlPnts[3, 1]
        writeTecplot1D(file, f"surface{isurf}_direction", data)
    else:
        print("Not enough control points to output direction indicator")


def writeTecplot(geo: GEOTYPE, fileName: str, **kwargs):
    # Curve keyword arguments
    curve = kwargs.get("curve", True)

    # Surface keyword arguments
    surf = kwargs.get("surf", True)
    directions = kwargs.get("directions", False)

    normals = kwargs.get("normals", False)

    # Shared keyword arguments
    control_points = kwargs.get("control_points", True)
    orig = kwargs.get("orig", True)

    # Tecplot keyword args
    solutionTime = kwargs.get("solutionTime", None)

    # Compute the postprocessing data (all geo types share this method)
    geo.computeData(recompute=True)

<<<<<<< HEAD
    with open(fileName, "w") as file:
        if isinstance(geo, BSplineCurve):
            if curve:
                writeTecplot1D(file, "interpolated", geo.data[:, :3], solutionTime=solutionTime)
            if control_points:
                writeTecplot1D(file, "control_points", geo.ctrlPnts, solutionTime=solutionTime)
                if geo.rational:
                    writeTecplot1D(file, "weighted_cpts", geo.ctrlPntsW[:, :-1], solutionTime=solutionTime)
            if orig and geo.X is not None:
                writeTecplot1D(file, "orig_data", geo.X, solutionTime=solutionTime)
        elif isinstance(geo, BSplineSurface):
            if surf:
                writeTecplot2D(file, "interpolated", geo.data[:, :, :3], solutionTime=solutionTime)
            if control_points:
                writeTecplot2D(file, "control_points", geo.ctrlPnts, solutionTime=solutionTime)
                if geo.rational:
                    writeTecplot2D(file, "weighted_cpts", geo.ctrlPntsW[:, :, :-1], solutionTime=solutionTime)
            if orig and geo.X is not None:
                writeTecplot2D(file, "orig_data", geo.X, solutionTime=solutionTime)
            if directions:
                writeSurfaceDirections(surf, file, 0)
        else:
            pass
=======
    file = openTecplot(fileName, geo.nDim)
    if isinstance(geo, BSplineCurve):
        if curve:
            writeTecplot1D(file, "interpolated", geo.data[:, :3], solutionTime=solutionTime)
        if control_points:
            writeTecplot1D(file, "control_points", geo.ctrlPnts, solutionTime=solutionTime)
            if geo.rational:
                writeTecplot1D(file, "weighted_cpts", geo.ctrlPntsW[:, :-1], solutionTime=solutionTime)
        if orig and geo.X is not None:
            writeTecplot1D(file, "orig_data", geo.X, solutionTime=solutionTime)
    elif isinstance(geo, BSplineSurface):
        if surf:
            if normals:
                norm_vecs = computeSurfaceNormals(geo.uData, geo.vData, geo)
                data = np.concatenate((geo.data, norm_vecs), axis=2)
                data = data.reshape((len(geo.uData), len(geo.vData), 1, 6))
                fp = fileName.split(".")[0] + "_normals.dat"
                writeTecplotNormals(fp, "normals", data, solutionTime=solutionTime)

            writeTecplot2D(file, "interpolated", geo.data, solutionTime=solutionTime)

        if control_points:
            writeTecplot2D(file, "control_points", geo.ctrlPnts, solutionTime=solutionTime)
            if geo.rational:
                writeTecplot2D(file, "weighted_cpts", geo.ctrlPntsW[:, :, :-1], solutionTime=solutionTime)
        if orig and geo.X is not None:
            writeTecplot2D(file, "orig_data", geo.X, solutionTime=solutionTime)
        if directions:
            writeSurfaceDirections(surf, file, 0)

    else:
        pass

    closeTecplot(file)
>>>>>>> 393d4c2e
<|MERGE_RESOLUTION|>--- conflicted
+++ resolved
@@ -6,7 +6,7 @@
 
 # Local modules
 from .bspline import BSplineCurve, BSplineSurface
-from .customTypes import GEOTYPE
+from .customTypes import GEOTYPE, SURFTYPE
 from .operations import computeSurfaceNormals
 
 
@@ -111,9 +111,16 @@
     if len(variables) != ndim:
         raise ValueError("The length of the variables must equal the dimensionality of the data.")
 
-<<<<<<< HEAD
     _writeTecplotHeader(handle, name, solution_time, variables, ni, nj, nk)
-=======
+
+    for k in range(nk):
+        for j in range(nj):
+            for i in range(ni):
+                for idim in range(ndim):
+                    handle.write(f"{data[i, j, k, idim]} ")
+                handle.write("\n")
+
+
 def writeTecplotNormals(fileName, name, data, solutionTime=None):
     """A Generic function to write a 2D data zone to a tecplot file.
 
@@ -148,25 +155,6 @@
                 handle.write("\n")
 
 
-def _writeHeader(f, ndim):
-    """Write tecplot zone header depending on spatial dimension"""
-    if ndim == 1:
-        f.write('VARIABLES = "CoordinateX"\n')
-    elif ndim == 2:
-        f.write('VARIABLES = "CoordinateX", "CoordinateY"\n')
-    else:
-        f.write('VARIABLES = "CoordinateX", "CoordinateY", "CoordinateZ"\n')
-
->>>>>>> 393d4c2e
-
-    for k in range(nk):
-        for j in range(nj):
-            for i in range(ni):
-                for idim in range(ndim):
-                    handle.write(f"{data[i, j, k, idim]} ")
-                handle.write("\n")
-
-
 def _writeTecplotHeader(
     handle: TextIO,
     zone_name: str,
@@ -208,6 +196,16 @@
         print("Not enough control points to output direction indicator")
 
 
+def writeSurfaceNormalsTecplot(surf: SURFTYPE, fileName: str) -> None:
+    surf.computeData(recompute=True)
+    norm_vecs = computeSurfaceNormals(surf.uData, surf.vData, surf)
+    data = np.concatenate((surf.data, norm_vecs), axis=2).reshape((len(surf.uData), len(surf.vData), 1, 6))
+    variables = ["CoordinateX", "CoordinateY", "CoordinateZ", "NormX", "NormY", "NormZ"]
+
+    with open("surface_normals.dat", "w") as file:
+        writeTecplot3D(file, "normals", data, variables)
+
+
 def writeTecplot(geo: GEOTYPE, fileName: str, **kwargs):
     # Curve keyword arguments
     curve = kwargs.get("curve", True)
@@ -228,7 +226,6 @@
     # Compute the postprocessing data (all geo types share this method)
     geo.computeData(recompute=True)
 
-<<<<<<< HEAD
     with open(fileName, "w") as file:
         if isinstance(geo, BSplineCurve):
             if curve:
@@ -241,7 +238,7 @@
                 writeTecplot1D(file, "orig_data", geo.X, solutionTime=solutionTime)
         elif isinstance(geo, BSplineSurface):
             if surf:
-                writeTecplot2D(file, "interpolated", geo.data[:, :, :3], solutionTime=solutionTime)
+                writeTecplot2D(file, "interpolated", geo.data, solutionTime=solutionTime)
             if control_points:
                 writeTecplot2D(file, "control_points", geo.ctrlPnts, solutionTime=solutionTime)
                 if geo.rational:
@@ -251,40 +248,4 @@
             if directions:
                 writeSurfaceDirections(surf, file, 0)
         else:
-            pass
-=======
-    file = openTecplot(fileName, geo.nDim)
-    if isinstance(geo, BSplineCurve):
-        if curve:
-            writeTecplot1D(file, "interpolated", geo.data[:, :3], solutionTime=solutionTime)
-        if control_points:
-            writeTecplot1D(file, "control_points", geo.ctrlPnts, solutionTime=solutionTime)
-            if geo.rational:
-                writeTecplot1D(file, "weighted_cpts", geo.ctrlPntsW[:, :-1], solutionTime=solutionTime)
-        if orig and geo.X is not None:
-            writeTecplot1D(file, "orig_data", geo.X, solutionTime=solutionTime)
-    elif isinstance(geo, BSplineSurface):
-        if surf:
-            if normals:
-                norm_vecs = computeSurfaceNormals(geo.uData, geo.vData, geo)
-                data = np.concatenate((geo.data, norm_vecs), axis=2)
-                data = data.reshape((len(geo.uData), len(geo.vData), 1, 6))
-                fp = fileName.split(".")[0] + "_normals.dat"
-                writeTecplotNormals(fp, "normals", data, solutionTime=solutionTime)
-
-            writeTecplot2D(file, "interpolated", geo.data, solutionTime=solutionTime)
-
-        if control_points:
-            writeTecplot2D(file, "control_points", geo.ctrlPnts, solutionTime=solutionTime)
-            if geo.rational:
-                writeTecplot2D(file, "weighted_cpts", geo.ctrlPntsW[:, :, :-1], solutionTime=solutionTime)
-        if orig and geo.X is not None:
-            writeTecplot2D(file, "orig_data", geo.X, solutionTime=solutionTime)
-        if directions:
-            writeSurfaceDirections(surf, file, 0)
-
-    else:
-        pass
-
-    closeTecplot(file)
->>>>>>> 393d4c2e
+            pass